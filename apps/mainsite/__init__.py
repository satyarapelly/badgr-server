from __future__ import absolute_import

import sys
import os
import semver


__all__ = ['APPS_DIR','TOP_DIR']


<<<<<<< HEAD
VERSION = (1, 2, 0)
=======
VERSION = (1, 1, 8)
>>>>>>> ccb33337
__version__ = semver.format_version(*VERSION)


# assume we are ./apps/mainsite/__init__.py
APPS_DIR = os.path.dirname(os.path.abspath(os.path.dirname(__file__)))
if APPS_DIR not in sys.path:
    sys.path.insert(0, APPS_DIR)

# Path to the whole project (one level up from apps)
TOP_DIR = os.path.dirname(APPS_DIR)

# import the celery app so INSTALLED_APPS gets autodiscovered
from .celery import app as celery_app<|MERGE_RESOLUTION|>--- conflicted
+++ resolved
@@ -8,11 +8,7 @@
 __all__ = ['APPS_DIR','TOP_DIR']
 
 
-<<<<<<< HEAD
-VERSION = (1, 2, 0)
-=======
 VERSION = (1, 1, 8)
->>>>>>> ccb33337
 __version__ = semver.format_version(*VERSION)
 
 
