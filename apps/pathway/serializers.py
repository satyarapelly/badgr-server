--- conflicted
+++ resolved
@@ -39,31 +39,12 @@
 
         representation = super(PathwaySerializer, self).to_representation(instance)
 
-<<<<<<< HEAD
         representation['@id'] = instance.jsonld_id
-        representation['@context'] = "https://badgr.io/public/contexts/pathways"
-        representation["@type"] = "Pathway"
-=======
         if self.context.get('include_context', False):
             representation.update([
-                ("@context", "https://badgr.io/public/contexts/pathways"),
-                ("@type", "Pathway"),
+                ('@context',"https://badgr.io/public/contexts/pathways"),
+                ("@type", "Pathway")
             ])
-
-        representation.update([
-            ("@id", settings.HTTP_ORIGIN+reverse('pathway_detail', kwargs={'issuer_slug': issuer_slug, 'pathway_slug': instance.slug})),
-            ('issuer', settings.HTTP_ORIGIN+reverse('issuer_json', kwargs={'slug': issuer_slug})),
-            ('slug', instance.slug)
-        ])
-        if instance.root_element_id:
-            representation.update([
-                ('name', instance.cached_root_element.name),
-                ('description', instance.cached_root_element.description),
-                ('completionBadge', instance.cached_root_element.completion_badgeclass.slug if instance.cached_root_element.completion_badgeclass else None),
-                ('elementCount', instance.pathwayelement_set.count()),
-                ('rootChildCount', instance.cached_root_element.pathwayelement_set.count()),
-            ])
->>>>>>> 344952d0
 
         if self.context.get('include_structure', False):
             self.context.update({
