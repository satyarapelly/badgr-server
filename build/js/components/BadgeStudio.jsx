--- conflicted
+++ resolved
@@ -32,11 +32,15 @@
                 if (this.props.palettes[asset]){
                     return (
                         <li key={i} onClick={this.props.onClick} data-label={asset}>
-                            <label className="imageselect_" htmlFor={asset}>
-                                <div className="imageselect_-x-palette">
-                                    <div style={{'backgroundColor': this.props.palettes[asset][0]}} />
-                                    <div style={{'backgroundColor': this.props.palettes[asset][1]}} />
-                                </div>
+                            <label className="imageselect_" htmlFor="imageselect">
+                                <input type="radio" name="imageselect" id="imageselect" value="imageselect" />
+                                <span className="imageselect_-x-graphic">
+                                    <span className="imageselect_-x-color" style={{'backgroundColor': this.props.palettes[asset][0]}}>
+                                        {asset.split('-')[0]}</span>
+                                    <span className="imageselect_-x-color" style={{'backgroundColor': this.props.palettes[asset][1]}}>
+                                        {asset.split('-')[1]}</span>
+                                </span>
+                                <span className="imageselect_-x-description">{asset}</span>
                             </label>
                         </li>
                     );
@@ -72,7 +76,6 @@
     getDefaultProps: function() {
         return {
             assets: {
-<<<<<<< HEAD
                 shapes: ['circle.svg', 'circle-1.svg', 'rope-1.svg', 'shield-1.svg', 'starburst-1.svg'],
                 backgrounds: ['paisley.png', 'swirl.png', 'feathers.png', 'china.png', 'confectionary.png'],
                 graphics: [
@@ -84,18 +87,12 @@
                     'puzzle.png', 'recycle.png', 'ship.png', 'sun.png', 'swimming.png', 'telephone.png',
                     'traffic-cone.png', 'trophy.png', 'umbrella.png', 'white-star.png', 'wireless.png', 'wrench.png'
                 ],
-                colors: []
-=======
-              shapes: ['circle.svg', 'circle-1.svg', 'rope-1.svg', 'shield-1.svg', 'starburst-1.svg'],
-              backgrounds: ['paisley.png', 'swirl.png', 'feathers.png', 'china.png', 'confectionary.png'],
-              graphics: ['maple-leaf.png'],
-              colors: ['blue-green', 'aqua-purple', 'gray-red']
+                colors: ['blue-green', 'aqua-purple', 'gray-red']
             },
             palettes: {
-              'blue-green': ['#617697', '#88aa5a'],
-              'aqua-purple': ['#27b2b7', '#524557'],
-              'gray-red': ['#d4d4d4', '#cd0000']
->>>>>>> 73ab1a89
+                'blue-green': ['#617697', '#88aa5a'],
+                'aqua-purple': ['#27b2b7', '#524557'],
+                'gray-red': ['#d4d4d4', '#cd0000']
             },
 			handleBadgeComplete: undefined
         };
@@ -118,6 +115,7 @@
     },
 
     handleOptionClick: function(ev) {
+        ev.stopPropagation(); ev.preventDefault();
         var selectedOptions = this.state.selectedOptions || {};
         selectedOptions[this.state.activeTab] = ev.currentTarget.dataset.label;
         this.setState({selectedOptions: selectedOptions});
@@ -126,8 +124,9 @@
     getColors: function(){
         // Take the filename of the palette image and return the array of the background and foreground
         // colors that it represents.
-        if (this.state.colors)
-            return this.props.palettes[this.state.colors];
+        if (this.state.selectedOptions.colors) {
+            return this.props.palettes[this.state.selectedOptions.colors];
+        }
         return [undefined, undefined];
     },
 
